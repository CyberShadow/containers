--- conflicted
+++ resolved
@@ -119,26 +119,6 @@
 		return cast(CET) n.value;
 	}
 
-<<<<<<< HEAD
-		if (buckets.length == 0)
-			throw new Exception("'" ~ text(key) ~ "' not found in HashMap");
-		Hash hash = hashFunction(key);
-		size_t index = hashToIndex(hash);
-		foreach (r; buckets[index])
-		{
-			static if (storeHash)
-			{
-				if (r.hash == hash && r == key)
-					return cast(CET) r.value;
-			}
-			else
-			{
-				if (r == key)
-					return cast(CET) r.value;
-			}
-		}
-		throw new Exception("'" ~ text(key) ~ "' not found in HashMap");
-=======
 	/**
 	 * Returns: `true` if there is an entry in this map for the given `key`,
 	 *     false otherwise.
@@ -146,33 +126,6 @@
 	bool containsKey(this This)(K key) inout pure @nogc @safe
 	{
 		return find(key) !is null;
->>>>>>> 15eea7fb
-	}
-
-	/**
-	 * Returns: `true` if there is an entry in this map for the given `key`,
-	 *     false otherwise.
-	 */
-	bool containsKey(this This)(K key) inout pure @nogc @safe
-	{
-		if (buckets.length == 0)
-			return false;
-		Hash hash = hashFunction(key);
-		size_t index = hashToIndex(hash);
-		foreach (r; buckets[index])
-		{
-			static if (storeHash)
-			{
-				if (r.hash == hash && r.key == key)
-					return true;
-			}
-			else
-			{
-				if (r.key == key)
-					return true;
-			}
-		}
-		return false;
 	}
 
 	/**
@@ -192,26 +145,7 @@
 		Node* n = find(key, i);
 		if (n is null)
 			return defaultValue;
-<<<<<<< HEAD
-		Hash hash = hashFunction(key);
-		size_t index = hashToIndex(hash);
-		foreach (r; buckets[index])
-		{
-			static if (storeHash)
-			{
-				if (r.hash == hash && r == key)
-					return cast(CET) r.value;
-			}
-			else
-			{
-				if (r == key)
-					return cast(CET) r.value;
-			}
-		}
-		return defaultValue;
-=======
 		return cast(CET) n.value;
->>>>>>> 15eea7fb
 	}
 
 	/**
@@ -230,29 +164,9 @@
 		alias CET = ContainerElementType!(This, V);
 
 		Hash hash = hashFunction(key);
-<<<<<<< HEAD
-		size_t index = hashToIndex(hash);
-		foreach (ref item; buckets[index])
-		{
-			static if (storeHash)
-			{
-				if (item.hash == hash && item.key == key)
-					return cast(CET*)&item.value;
-			}
-			else
-			{
-				if (item.key == key)
-					return cast(CET*)&item.value;
-			}
-		}
-		Node* n;
-		static if (storeHash)
-			n = buckets[index].put(Node(hash, key, defaultValue));
-=======
 		Node* n = find(key, hash);
 		if (n is null)
 			return cast(CET*) &insert(key, defaultValue).value;
->>>>>>> 15eea7fb
 		else
 			return cast(CET*) &n.value;
 	}
@@ -277,26 +191,7 @@
 		auto n = find(key, i);
 		if (n is null)
 			return null;
-<<<<<<< HEAD
-		Hash hash = hashFunction(key);
-		size_t index = hashToIndex(hash);
-		foreach (ref node; buckets[index])
-		{
-			static if (storeHash)
-			{
-				if (node.hash == hash && node == key)
-					return &(cast(inout)node).value;
-			}
-			else
-			{
-				if (node == key)
-					return &(cast(inout)node).value;
-			}
-		}
-		return null;
-=======
 		return &(cast(inout) n).value;
->>>>>>> 15eea7fb
 	}
 
 	/**
@@ -399,11 +294,8 @@
 	{
 		return MapRange!(This, IterType.both)(cast(Unqual!(This)*) &this);
 	}
-<<<<<<< HEAD
-=======
 
 	mixin AllocatorState!Allocator;
->>>>>>> 15eea7fb
 
 private:
 
@@ -424,11 +316,7 @@
 
 	static struct MapRange(MapType, IterType Type)
 	{
-<<<<<<< HEAD
-        static if (Type == IterType.both)
-=======
 	static if (Type == IterType.both)
->>>>>>> 15eea7fb
 		{
 			struct FrontType
 			{
@@ -479,7 +367,6 @@
 				}
 			}
 		}
-<<<<<<< HEAD
 
 	private:
 
@@ -510,38 +397,6 @@
 		typeof(hm.buckets[0].opSlice()) bucketRange;
 		bool _empty;
 	}
-=======
->>>>>>> 15eea7fb
-
-	private:
-
-		this(Unqual!(MapType)* hm)
-		{
-			this.hm = hm;
-			this.bucketIndex = 0;
-			bucketRange = typeof(bucketRange).init;
-			this._empty = false;
-
-			while (true)
-			{
-				if (bucketIndex >= hm.buckets.length)
-				{
-					_empty = true;
-					break;
-				}
-				bucketRange = hm.buckets[bucketIndex][];
-				if (bucketRange.empty)
-					bucketIndex++;
-				else
-					break;
-			}
-		}
-
-		Unqual!(MapType)* hm;
-		size_t bucketIndex;
-		typeof(hm.buckets[0].opSlice()) bucketRange;
-		bool _empty;
-	}
 
 	void initialize(size_t bucketCount = 4)
 	{
@@ -569,12 +424,7 @@
 	{
 		if (buckets.length == 0)
 			initialize();
-<<<<<<< HEAD
-		Hash hash = hashFunction(key);
-		size_t index = hashToIndex(hash);
-=======
 		immutable size_t index = hashToIndex(hash);
->>>>>>> 15eea7fb
 		foreach (ref item; buckets[index])
 		{
 			if (item.hash == hash && item.key == key)
@@ -584,19 +434,10 @@
 			}
 		}
 		Node* n;
-<<<<<<< HEAD
-		static if (storeHash)
-			n = buckets[index].insertAnywhere(Node(hash, key, value));
-		else
-			n = buckets[index].insertAnywhere(Node(key, value));
-		_length++;
-		if (shouldRehash)
-=======
 		n = buckets[index].insertAnywhere(Node(hash, key, value));
 		if (modifyLength)
 			_length++;
 		if (shouldRehash())
->>>>>>> 15eea7fb
 			rehash();
 		return n;
 	}
@@ -637,23 +478,7 @@
 		foreach (ref bucket; oldBuckets)
 		{
 			foreach (node; bucket)
-<<<<<<< HEAD
-			{
-				static if (storeHash)
-				{
-					size_t index = hashToIndex(node.hash);
-					buckets[index].put(Node(node.hash, node.key, node.value));
-				}
-				else
-				{
-					Hash hash = hashFunction(node.key);
-					size_t index = hashToIndex(hash);
-					buckets[index].put(Node(node.key, node.value));
-				}
-			}
-=======
 				insert(node.key, node.value, node.hash, false);
->>>>>>> 15eea7fb
 			typeid(typeof(bucket)).destroy(&bucket);
 		}
 		static if (useGC)
